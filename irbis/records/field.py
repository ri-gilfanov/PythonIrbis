--- conflicted
+++ resolved
@@ -88,7 +88,7 @@
         """
         code = SubField.validate_code(code)
         if code == '*':
-            if self.value is None:
+            if not self.value  and value and isinstance(self.value, str):
                 self.value = value
             else:
                 raise ValueError('Значение до первого разделителя уже задано')
@@ -459,13 +459,10 @@
         elif isinstance(key, str):
             code = SubField.validate_code(key)
             return [sf for sf in self.subfields if sf.code == code]
-<<<<<<< HEAD
         elif isinstance(key, int):
             return self.subfields[key]
         raise KeyError
-=======
-        return [self.subfields[code]]
->>>>>>> ffbd628e
+        #return [self.subfields[code]]
 
     def get(self, key: 'Union[str, int]', default: 'FieldGetReturn' = list)\
             -> 'FieldGetReturn':
